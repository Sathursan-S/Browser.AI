import { useState, useEffect } from 'react'
import './Options.css'

interface Settings {
  serverUrl: string
  devMode: boolean
  autoReconnect: boolean
  maxLogs: number
  showNotifications: boolean
}

interface LLMConfig {
  provider: string
  model: string
  temperature: number
  api_key: string
}

interface BrowserConfig {
  headless: boolean
  disable_security: boolean
}

interface AgentConfig {
  use_vision: boolean
  max_failures: number
  max_steps: number
}

interface ServerConfig {
  llm: LLMConfig
  browser: BrowserConfig
  agent: AgentConfig
  supported_providers: string[]
  default_models: Record<string, string[]>
}

const DEFAULT_SETTINGS: Settings = {
  serverUrl: 'http://localhost:5000',
  devMode: false,
  autoReconnect: true,
  maxLogs: 1000,
  showNotifications: true,
}

const DEFAULT_SERVER_CONFIG: ServerConfig = {
  llm: {
    provider: 'openai',
    model: 'gpt-4o',
    temperature: 0.0,
    api_key: '',
  },
  browser: {
    headless: false,
    disable_security: true,
  },
  agent: {
    use_vision: true,
    max_failures: 3,
    max_steps: 50,
  },
  supported_providers: [],
  default_models: {},
}

export const Options = () => {
  const [settings, setSettings] = useState<Settings>(DEFAULT_SETTINGS)
  const [serverConfig, setServerConfig] = useState<ServerConfig>(DEFAULT_SERVER_CONFIG)
  const [saveStatus, setSaveStatus] = useState<'idle' | 'saving' | 'saved' | 'error'>('idle')
  const [configStatus, setConfigStatus] = useState<
    'idle' | 'loading' | 'saving' | 'saved' | 'error'
  >('idle')
  const [connectionStatus, setConnectionStatus] = useState<
    'disconnected' | 'connecting' | 'connected' | 'error'
  >('disconnected')
  const [activeTab, setActiveTab] = useState<'extension' | 'server'>('extension')

  // Load settings from Chrome storage
  useEffect(() => {
    chrome.storage.sync.get(['settings'], (result) => {
      if (result.settings) {
        setSettings({ ...DEFAULT_SETTINGS, ...result.settings })
      }
    })
  }, [])

  // Load server config when component mounts or server URL changes
  useEffect(() => {
    if (settings.serverUrl) {
      loadServerConfig()
    }
  }, [settings.serverUrl])

  const loadServerConfig = async () => {
    setConfigStatus('loading')
    setConnectionStatus('connecting')

    try {
      const response = await fetch(`${settings.serverUrl}/api/config`)

      if (!response.ok) {
        throw new Error(`HTTP ${response.status}: ${response.statusText}`)
      }

      const config = await response.json()
      setServerConfig({
        ...config,
        llm: {
          ...config.llm,
          api_key: config.llm.has_api_key ? '••••••••' : '',
        },
      })
      setConfigStatus('idle')
      setConnectionStatus('connected')
    } catch (error) {
      console.error('Failed to load server config:', error)
      setConfigStatus('error')
      setConnectionStatus('error')
    }
  }

  const saveServerConfig = async () => {
    setConfigStatus('saving')

    try {
      const configToSend = {
        llm: {
          ...serverConfig.llm,
          // Only send API key if it's not the masked value
          ...(serverConfig.llm.api_key !== '••••••••' && { api_key: serverConfig.llm.api_key }),
        },
        browser: serverConfig.browser,
        agent: serverConfig.agent,
      }

      const response = await fetch(`${settings.serverUrl}/api/config`, {
        method: 'POST',
        headers: {
          'Content-Type': 'application/json',
        },
        body: JSON.stringify(configToSend),
      })

      if (!response.ok) {
        throw new Error(`HTTP ${response.status}: ${response.statusText}`)
      }

      const result = await response.json()

      if (result.success) {
        setConfigStatus('saved')
        setTimeout(() => setConfigStatus('idle'), 2000)
      } else {
        throw new Error(result.error || 'Unknown error')
      }
    } catch (error) {
      console.error('Failed to save server config:', error)
      setConfigStatus('error')
      setTimeout(() => setConfigStatus('idle'), 2000)
    }
  }

  const handleSave = async () => {
    setSaveStatus('saving')
    try {
      await chrome.storage.sync.set({ settings })
      setSaveStatus('saved')

      // Notify all tabs about settings update
      chrome.runtime.sendMessage({
        type: 'SETTINGS_UPDATED',
        settings,
      })

      setTimeout(() => setSaveStatus('idle'), 2000)
    } catch (error) {
      console.error('Failed to save settings:', error)
      setSaveStatus('error')
      setTimeout(() => setSaveStatus('idle'), 2000)
    }
  }

  const handleReset = () => {
    setSettings(DEFAULT_SETTINGS)
  }

  const handleChange = (key: keyof Settings, value: any) => {
    setSettings((prev) => ({ ...prev, [key]: value }))
  }

  const handleServerConfigChange = (
    section: 'llm' | 'browser' | 'agent',
    key: string,
    value: any,
  ) => {
    setServerConfig((prev) => ({
      ...prev,
      [section]: {
        ...prev[section],
        [key]: value,
      },
    }))
  }

  const getConnectionStatusColor = () => {
    switch (connectionStatus) {
      case 'connected':
        return '#22c55e'
      case 'connecting':
        return '#f59e0b'
      case 'error':
        return '#ef4444'
      default:
        return '#6b7280'
    }
  }

  const getConnectionStatusText = () => {
    switch (connectionStatus) {
      case 'connected':
        return '🟢 Connected'
      case 'connecting':
        return '🟡 Connecting...'
      case 'error':
        return '🔴 Connection Failed'
      default:
        return '⚪ Disconnected'
    }
  }

  return (
    <div className="options-container">
      <header className="options-header">
        <h1>Browze.AI Settings</h1>
        <p className="subtitle">Configure your browser automation extension</p>

        <div className="connection-status" style={{ color: getConnectionStatusColor() }}>
          {getConnectionStatusText()}
        </div>
      </header>

      <nav className="settings-tabs">
        <button
          className={`tab-button ${activeTab === 'extension' ? 'active' : ''}`}
          onClick={() => setActiveTab('extension')}
        >
          🔌 Extension Settings
        </button>
        <button
          className={`tab-button ${activeTab === 'server' ? 'active' : ''}`}
          onClick={() => setActiveTab('server')}
          disabled={connectionStatus !== 'connected'}
        >
          ⚙️ Server Configuration
        </button>
      </nav>

      <div className="options-content">
<<<<<<< HEAD
        <section className="settings-section">
          <h2>🔌 Connection Settings</h2>

          <div className="setting-group">
            <label htmlFor="serverUrl">
              <span className="label-text">Server URL</span>
              <span className="label-description">
                The Browser.AI server endpoint (Python server)
              </span>
            </label>
            <input
              id="serverUrl"
              type="text"
              className="input-text"
              value={settings.serverUrl}
              onChange={(e) => handleChange('serverUrl', e.target.value)}
              placeholder="http://localhost:5000"
            />
          </div>

          <div className="setting-group">
            <label className="checkbox-label">
              <input
                type="checkbox"
                checked={settings.autoReconnect}
                onChange={(e) => handleChange('autoReconnect', e.target.checked)}
              />
              <span className="checkbox-text">
                <strong>Auto-reconnect</strong>
                <span className="checkbox-description">
                  Automatically reconnect when connection is lost
                </span>
              </span>
            </label>
          </div>
        </section>

        <section className="settings-section">
          <h2>🎨 Display Settings</h2>

          <div className="setting-group">
            <label className="checkbox-label">
              <input
                type="checkbox"
                checked={settings.devMode}
                onChange={(e) => handleChange('devMode', e.target.checked)}
              />
              <span className="checkbox-text">
                <strong>Developer Mode</strong>
                <span className="checkbox-description">
                  Show detailed technical logs (for debugging)
                </span>
              </span>
            </label>
          </div>

          <div className="setting-group">
            <label htmlFor="maxLogs">
              <span className="label-text">Maximum Logs</span>
              <span className="label-description">
                Maximum number of log entries to keep in memory
              </span>
            </label>
            <input
              id="maxLogs"
              type="number"
              className="input-number"
              min="100"
              max="10000"
              step="100"
              value={settings.maxLogs}
              onChange={(e) => handleChange('maxLogs', parseInt(e.target.value))}
            />
          </div>
        </section>

        <section className="settings-section">
          <h2>🔔 Notifications</h2>

          <div className="setting-group">
            <label className="checkbox-label">
              <input
                type="checkbox"
                checked={settings.showNotifications}
                onChange={(e) => handleChange('showNotifications', e.target.checked)}
              />
              <span className="checkbox-text">
                <strong>Enable Notifications</strong>
                <span className="checkbox-description">
                  Show popup notifications for important events
                </span>
              </span>
            </label>
          </div>
        </section>

        <div className="settings-actions">
          <button
            className="btn btn-secondary"
            onClick={handleReset}
          >
            Reset to Defaults
          </button>
          <button
            className={`btn btn-primary ${saveStatus === 'saving' ? 'loading' : ''}`}
            onClick={handleSave}
            disabled={saveStatus === 'saving'}
          >
            {saveStatus === 'saving' && 'Saving...'}
            {saveStatus === 'saved' && '✓ Saved!'}
            {saveStatus === 'error' && '✗ Error'}
            {saveStatus === 'idle' && 'Save Settings'}
          </button>
        </div>
=======
        {activeTab === 'extension' && (
          <>
            <section className="settings-section">
              <h2>🔌 Connection Settings</h2>

              <div className="setting-group">
                <label htmlFor="serverUrl">
                  <span className="label-text">Server URL</span>
                  <span className="label-description">
                    The Browser.AI server endpoint (Python server)
                  </span>
                </label>
                <div className="input-with-button">
                  <input
                    id="serverUrl"
                    type="text"
                    className="input-text"
                    value={settings.serverUrl}
                    onChange={(e) => handleChange('serverUrl', e.target.value)}
                    placeholder="http://localhost:5000"
                  />
                  <button
                    className="btn btn-secondary"
                    onClick={loadServerConfig}
                    disabled={configStatus === 'loading'}
                  >
                    {configStatus === 'loading' ? 'Testing...' : 'Test Connection'}
                  </button>
                </div>
              </div>

              <div className="setting-group">
                <label className="checkbox-label">
                  <input
                    type="checkbox"
                    checked={settings.autoReconnect}
                    onChange={(e) => handleChange('autoReconnect', e.target.checked)}
                  />
                  <span className="checkbox-text">
                    <strong>Auto-reconnect</strong>
                    <span className="checkbox-description">
                      Automatically reconnect when connection is lost
                    </span>
                  </span>
                </label>
              </div>
            </section>

            <section className="settings-section">
              <h2>🎨 Display Settings</h2>

              <div className="setting-group">
                <label className="checkbox-label">
                  <input
                    type="checkbox"
                    checked={settings.devMode}
                    onChange={(e) => handleChange('devMode', e.target.checked)}
                  />
                  <span className="checkbox-text">
                    <strong>Developer Mode</strong>
                    <span className="checkbox-description">
                      Show detailed technical logs (for debugging)
                    </span>
                  </span>
                </label>
              </div>
>>>>>>> f7ba6396

              <div className="setting-group">
                <label htmlFor="maxLogs">
                  <span className="label-text">Maximum Logs</span>
                  <span className="label-description">
                    Maximum number of log entries to keep in memory
                  </span>
                </label>
                <input
                  id="maxLogs"
                  type="number"
                  className="input-number"
                  min="100"
                  max="10000"
                  step="100"
                  value={settings.maxLogs}
                  onChange={(e) => handleChange('maxLogs', parseInt(e.target.value))}
                />
              </div>
            </section>

            <section className="settings-section">
              <h2>🔔 Notifications</h2>

              <div className="setting-group">
                <label className="checkbox-label">
                  <input
                    type="checkbox"
                    checked={settings.showNotifications}
                    onChange={(e) => handleChange('showNotifications', e.target.checked)}
                  />
                  <span className="checkbox-text">
                    <strong>Enable Notifications</strong>
                    <span className="checkbox-description">
                      Show popup notifications for important events
                    </span>
                  </span>
                </label>
              </div>
            </section>

            <div className="settings-actions">
              <button className="btn btn-secondary" onClick={handleReset}>
                Reset to Defaults
              </button>
              <button
                className={`btn btn-primary ${saveStatus === 'saving' ? 'loading' : ''}`}
                onClick={handleSave}
                disabled={saveStatus === 'saving'}
              >
                {saveStatus === 'saving' && 'Saving...'}
                {saveStatus === 'saved' && '✓ Saved!'}
                {saveStatus === 'error' && '✗ Error'}
                {saveStatus === 'idle' && 'Save Extension Settings'}
              </button>
            </div>

            {saveStatus === 'saved' && (
              <div className="save-message success">
                ✓ Extension settings saved successfully! Changes will apply on next connection.
              </div>
            )}
            {saveStatus === 'error' && (
              <div className="save-message error">
                ✗ Failed to save extension settings. Please try again.
              </div>
            )}
          </>
        )}

        {activeTab === 'server' && (
          <>
            <section className="settings-section">
              <h2>🤖 LLM Configuration</h2>

              <div className="setting-group">
                <label htmlFor="llm-provider">
                  <span className="label-text">Provider</span>
                  <span className="label-description">The LLM provider to use for AI tasks</span>
                </label>
                <select
                  id="llm-provider"
                  className="input-select"
                  value={serverConfig.llm.provider}
                  onChange={(e) => handleServerConfigChange('llm', 'provider', e.target.value)}
                >
                  {serverConfig.supported_providers.map((provider) => (
                    <option key={provider} value={provider}>
                      {provider.charAt(0).toUpperCase() + provider.slice(1)}
                    </option>
                  ))}
                </select>
              </div>

              <div className="setting-group">
                <label htmlFor="llm-model">
                  <span className="label-text">Model</span>
                  <span className="label-description">
                    The specific model to use from the selected provider
                  </span>
                </label>
                <select
                  id="llm-model"
                  className="input-select"
                  value={serverConfig.llm.model}
                  onChange={(e) => handleServerConfigChange('llm', 'model', e.target.value)}
                >
                  {(serverConfig.default_models[serverConfig.llm.provider] || []).map((model) => (
                    <option key={model} value={model}>
                      {model}
                    </option>
                  ))}
                </select>
              </div>

              <div className="setting-group">
                <label htmlFor="llm-temperature">
                  <span className="label-text">Temperature</span>
                  <span className="label-description">
                    Controls randomness in responses (0.0 = deterministic, 1.0 = creative)
                  </span>
                </label>
                <input
                  id="llm-temperature"
                  type="number"
                  className="input-number"
                  min="0"
                  max="2"
                  step="0.1"
                  value={serverConfig.llm.temperature}
                  onChange={(e) =>
                    handleServerConfigChange('llm', 'temperature', parseFloat(e.target.value))
                  }
                />
              </div>

              <div className="setting-group">
                <label htmlFor="llm-api-key">
                  <span className="label-text">API Key</span>
                  <span className="label-description">
                    Your API key for the selected provider (leave blank to keep existing)
                  </span>
                </label>
                <input
                  id="llm-api-key"
                  type="password"
                  className="input-text"
                  value={serverConfig.llm.api_key}
                  onChange={(e) => handleServerConfigChange('llm', 'api_key', e.target.value)}
                  placeholder="Enter API key or leave blank to keep existing"
                />
              </div>
            </section>

            <section className="settings-section">
              <h2>🌐 Browser Configuration</h2>

              <div className="setting-group">
                <label className="checkbox-label">
                  <input
                    type="checkbox"
                    checked={serverConfig.browser.headless}
                    onChange={(e) =>
                      handleServerConfigChange('browser', 'headless', e.target.checked)
                    }
                  />
                  <span className="checkbox-text">
                    <strong>Headless Mode</strong>
                    <span className="checkbox-description">
                      Run browser without visible window (faster but harder to debug)
                    </span>
                  </span>
                </label>
              </div>

              <div className="setting-group">
                <label className="checkbox-label">
                  <input
                    type="checkbox"
                    checked={serverConfig.browser.disable_security}
                    onChange={(e) =>
                      handleServerConfigChange('browser', 'disable_security', e.target.checked)
                    }
                  />
                  <span className="checkbox-text">
                    <strong>Disable Security</strong>
                    <span className="checkbox-description">
                      Bypass CORS and CSP restrictions (recommended for automation)
                    </span>
                  </span>
                </label>
              </div>
            </section>

            <section className="settings-section">
              <h2>🎯 Agent Configuration</h2>

              <div className="setting-group">
                <label className="checkbox-label">
                  <input
                    type="checkbox"
                    checked={serverConfig.agent.use_vision}
                    onChange={(e) =>
                      handleServerConfigChange('agent', 'use_vision', e.target.checked)
                    }
                  />
                  <span className="checkbox-text">
                    <strong>Use Vision</strong>
                    <span className="checkbox-description">
                      Enable screenshot analysis for better element understanding
                    </span>
                  </span>
                </label>
              </div>

              <div className="setting-group">
                <label htmlFor="agent-max-failures">
                  <span className="label-text">Max Failures</span>
                  <span className="label-description">
                    Maximum number of consecutive failures before stopping
                  </span>
                </label>
                <input
                  id="agent-max-failures"
                  type="number"
                  className="input-number"
                  min="1"
                  max="10"
                  value={serverConfig.agent.max_failures}
                  onChange={(e) =>
                    handleServerConfigChange('agent', 'max_failures', parseInt(e.target.value))
                  }
                />
              </div>

              <div className="setting-group">
                <label htmlFor="agent-max-steps">
                  <span className="label-text">Max Steps</span>
                  <span className="label-description">
                    Maximum number of steps the agent can take per task
                  </span>
                </label>
                <input
                  id="agent-max-steps"
                  type="number"
                  className="input-number"
                  min="10"
                  max="200"
                  value={serverConfig.agent.max_steps}
                  onChange={(e) =>
                    handleServerConfigChange('agent', 'max_steps', parseInt(e.target.value))
                  }
                />
              </div>
            </section>

            <div className="settings-actions">
              <button
                className="btn btn-secondary"
                onClick={loadServerConfig}
                disabled={configStatus === 'loading'}
              >
                {configStatus === 'loading' ? 'Reloading...' : 'Reload from Server'}
              </button>
              <button
                className={`btn btn-primary ${configStatus === 'saving' ? 'loading' : ''}`}
                onClick={saveServerConfig}
                disabled={configStatus === 'saving'}
              >
                {configStatus === 'saving' && 'Saving...'}
                {configStatus === 'saved' && '✓ Saved!'}
                {configStatus === 'error' && '✗ Error'}
                {configStatus === 'idle' && 'Save Server Configuration'}
              </button>
            </div>

            {configStatus === 'saved' && (
              <div className="save-message success">
                ✓ Server configuration saved successfully! Changes are now active.
              </div>
            )}
            {configStatus === 'error' && (
              <div className="save-message error">
                ✗ Failed to save server configuration. Please check your connection and try again.
              </div>
            )}
          </>
        )}
      </div>

      <footer className="options-footer">
        <p>Browser.AI Extension v1.0.0</p>
        <p>
          <a
            href="https://github.com/Sathursan-S/Browser.AI"
            target="_blank"
            rel="noopener noreferrer"
          >
            View Documentation
          </a>
        </p>
      </footer>
    </div>
  )
}

export default Options<|MERGE_RESOLUTION|>--- conflicted
+++ resolved
@@ -166,11 +166,13 @@
       await chrome.storage.sync.set({ settings })
       setSaveStatus('saved')
 
+
       // Notify all tabs about settings update
       chrome.runtime.sendMessage({
         type: 'SETTINGS_UPDATED',
         settings,
       })
+
 
       setTimeout(() => setSaveStatus('idle'), 2000)
     } catch (error) {
@@ -256,122 +258,6 @@
       </nav>
 
       <div className="options-content">
-<<<<<<< HEAD
-        <section className="settings-section">
-          <h2>🔌 Connection Settings</h2>
-
-          <div className="setting-group">
-            <label htmlFor="serverUrl">
-              <span className="label-text">Server URL</span>
-              <span className="label-description">
-                The Browser.AI server endpoint (Python server)
-              </span>
-            </label>
-            <input
-              id="serverUrl"
-              type="text"
-              className="input-text"
-              value={settings.serverUrl}
-              onChange={(e) => handleChange('serverUrl', e.target.value)}
-              placeholder="http://localhost:5000"
-            />
-          </div>
-
-          <div className="setting-group">
-            <label className="checkbox-label">
-              <input
-                type="checkbox"
-                checked={settings.autoReconnect}
-                onChange={(e) => handleChange('autoReconnect', e.target.checked)}
-              />
-              <span className="checkbox-text">
-                <strong>Auto-reconnect</strong>
-                <span className="checkbox-description">
-                  Automatically reconnect when connection is lost
-                </span>
-              </span>
-            </label>
-          </div>
-        </section>
-
-        <section className="settings-section">
-          <h2>🎨 Display Settings</h2>
-
-          <div className="setting-group">
-            <label className="checkbox-label">
-              <input
-                type="checkbox"
-                checked={settings.devMode}
-                onChange={(e) => handleChange('devMode', e.target.checked)}
-              />
-              <span className="checkbox-text">
-                <strong>Developer Mode</strong>
-                <span className="checkbox-description">
-                  Show detailed technical logs (for debugging)
-                </span>
-              </span>
-            </label>
-          </div>
-
-          <div className="setting-group">
-            <label htmlFor="maxLogs">
-              <span className="label-text">Maximum Logs</span>
-              <span className="label-description">
-                Maximum number of log entries to keep in memory
-              </span>
-            </label>
-            <input
-              id="maxLogs"
-              type="number"
-              className="input-number"
-              min="100"
-              max="10000"
-              step="100"
-              value={settings.maxLogs}
-              onChange={(e) => handleChange('maxLogs', parseInt(e.target.value))}
-            />
-          </div>
-        </section>
-
-        <section className="settings-section">
-          <h2>🔔 Notifications</h2>
-
-          <div className="setting-group">
-            <label className="checkbox-label">
-              <input
-                type="checkbox"
-                checked={settings.showNotifications}
-                onChange={(e) => handleChange('showNotifications', e.target.checked)}
-              />
-              <span className="checkbox-text">
-                <strong>Enable Notifications</strong>
-                <span className="checkbox-description">
-                  Show popup notifications for important events
-                </span>
-              </span>
-            </label>
-          </div>
-        </section>
-
-        <div className="settings-actions">
-          <button
-            className="btn btn-secondary"
-            onClick={handleReset}
-          >
-            Reset to Defaults
-          </button>
-          <button
-            className={`btn btn-primary ${saveStatus === 'saving' ? 'loading' : ''}`}
-            onClick={handleSave}
-            disabled={saveStatus === 'saving'}
-          >
-            {saveStatus === 'saving' && 'Saving...'}
-            {saveStatus === 'saved' && '✓ Saved!'}
-            {saveStatus === 'error' && '✗ Error'}
-            {saveStatus === 'idle' && 'Save Settings'}
-          </button>
-        </div>
-=======
         {activeTab === 'extension' && (
           <>
             <section className="settings-section">
@@ -438,7 +324,6 @@
                   </span>
                 </label>
               </div>
->>>>>>> f7ba6396
 
               <div className="setting-group">
                 <label htmlFor="maxLogs">
