from typing import Optional

from pydantic import BaseModel, model_validator


# Action Input Models
class SearchGoogleAction(BaseModel):
	query: str


class SearchYouTubeAction(BaseModel):
	query: str


class SearchEcommerceAction(BaseModel):
	query: str
	site: Optional[str] = None  # e.g., 'daraz.lk', 'ikman.lk', 'glomark.lk'


class GoToUrlAction(BaseModel):
	url: str


class ClickElementAction(BaseModel):
	index: int
	xpath: Optional[str] = None


class InputTextAction(BaseModel):
	index: int
	text: str
	xpath: Optional[str] = None


class DoneAction(BaseModel):
	text: str


class SwitchTabAction(BaseModel):
	page_id: int


class OpenTabAction(BaseModel):
	url: str


class ScrollAction(BaseModel):
	amount: Optional[int] = None  # The number of pixels to scroll. If None, scroll down/up one page


class SendKeysAction(BaseModel):
	keys: str


class ExtractPageContentAction(BaseModel):
<<<<<<< HEAD
	value: str


=======
    value: str

class RequestUserHelpAction(BaseModel):
	message: str
	reason: str  # e.g., "captcha", "manual_verification", "complex_form"
	
>>>>>>> 8f8c7109
class NoParamsAction(BaseModel):
	"""
	Accepts absolutely anything in the incoming data
	and discards it, so the final parsed model is empty.
	"""

	@model_validator(mode='before')
	def ignore_all_inputs(cls, values):
		# No matter what the user sends, discard it and return empty.
		return {}

	class Config:
		# If you want to silently allow unknown fields at top-level,
		# set extra = 'allow' as well:
		extra = 'allow'<|MERGE_RESOLUTION|>--- conflicted
+++ resolved
@@ -53,18 +53,12 @@
 
 
 class ExtractPageContentAction(BaseModel):
-<<<<<<< HEAD
-	value: str
-
-
-=======
     value: str
 
 class RequestUserHelpAction(BaseModel):
 	message: str
 	reason: str  # e.g., "captcha", "manual_verification", "complex_form"
 	
->>>>>>> 8f8c7109
 class NoParamsAction(BaseModel):
 	"""
 	Accepts absolutely anything in the incoming data
